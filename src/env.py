--- conflicted
+++ resolved
@@ -2,7 +2,6 @@
 
 import logging
 from collections.abc import Callable
-from typing import Optional
 
 import gymnasium as gym
 import numpy as np
@@ -39,7 +38,7 @@
 class DiceBlackJack(gym.Env):
     """Dice Blackjack RL environment implementation."""
 
-    def __init__(self, dealer_th: int = 17, render_mode: Optional[str] = None):
+    def __init__(self, dealer_th: int = 17, render_mode: str | None = None):
         """Initialize the environment."""
         super().__init__()
         self.action_space = gym.spaces.Discrete(6)
@@ -159,10 +158,17 @@
             self.done,
         )
         if self.done:
-            logger.debug("Player's rolls: %s",
-                         str(np.stack(self.player_history)).replace("\n", " ->"))
-            logger.debug("Dealer's rolls: %s",
-                         str(np.stack(self.dealer_history)).replace("\n", " ->"))
+            logger.debug(
+                "Player's rolls: %s",
+                str(np.stack(self.player_history)).replace("\n", " ->"),
+            )
+            logger.debug(
+                "Dealer's rolls: %s",
+                str(np.stack(self.dealer_history)).replace("\n", " ->"),
+            )
+        # Human-readable option enables default rendering
+        if self.render_mode == "human":
+            self.render()
         return self.player_state, reward, self.done
 
     def _update_players_score(self) -> None:
@@ -232,17 +238,12 @@
         """
         if self.render_mode is None:
             # Warn if render mode is not set
-            import gymnasium as gym
-            gym.logger.warn(
+            logger.warning(
                 "You are calling render() without specifying a render mode. "
-                'You can specify it at initialization, e.g. gym.make("DiceBlackjack-v0", render_mode="rgb_array")'
+                "You can specify it at initialization, e.g. "
+                'DiceBlackjack(render_mode="rgb_array")'
             )
             return
-
-        try:
-            import pygame
-        except ImportError as e:
-            raise Exception('pygame is not installed. Run `pip install pygame`') from e
 
         # Window dimensions
         window_width, window_height = 600, 400
@@ -271,25 +272,15 @@
             # Compute the top-left coordinates of the die's rectangle
             left = center_x - size // 2
             top = center_y - size // 2
-<<<<<<< HEAD
-            pygame.draw.rect(screen, WHITE, (left, top, size, size), border_radius=10)
-            pygame.draw.rect(
-                screen, BLACK, (left, top, size, size), 2, border_radius=10
-            )
-=======
             # Draw die background with rounded corners
             pygame.draw.rect(surface, WHITE, (left, top, size, size), border_radius=10)
-            pygame.draw.rect(surface, BLACK, (left, top, size, size), 2, border_radius=10)
->>>>>>> 7bb23a3a
+            pygame.draw.rect(
+                surface, BLACK, (left, top, size, size), 2, border_radius=10
+            )
 
             if value is None:
-<<<<<<< HEAD
-                # Draw a question mark in the center
-                font = pygame.font.Font("./src/assets/Grand9K Pixel.ttf", size)
-=======
                 # Draw a question mark if value is missing
                 font = pygame.font.SysFont(None, size)
->>>>>>> 7bb23a3a
                 text_surface = font.render("?", True, BLACK)
                 tx = center_x - text_surface.get_width() // 2
                 ty = center_y - text_surface.get_height() // 2
@@ -311,13 +302,16 @@
         # Render and position dealer and player labels
         dealer_text = font.render("Dealer", True, WHITE)
         player_text = font.render("Player", True, WHITE)
-        self.screen.blit(dealer_text, (window_width // 2 - dealer_text.get_width() // 2, 10))
+        self.screen.blit(
+            dealer_text, (window_width // 2 - dealer_text.get_width() // 2, 10)
+        )
         self.screen.blit(
             player_text,
             (window_width // 2 - player_text.get_width() // 2, window_height - 50),
         )
 
-        # Compute and render dice sums (assumes self.dealer_state and self.player_state are sequences)
+        # Compute and render dice sums (assumes self.dealer_state and self.player_state
+        # are sequences)
         dealer_sum_value = sum(self.dealer_state[1:3])
         player_sum_value = sum(self.player_state[1:3])
         dealer_sum = font.render(f"{dealer_sum_value:02d}", True, WHITE)
@@ -366,62 +360,6 @@
             size=100,
         )
 
-<<<<<<< HEAD
-            # Write total sum
-            dealer_sum = font.render(f"{self.dealer_state[1:3].sum():02d}", True, WHITE)
-            player_sum = font.render(f"{self.player_state[1:3].sum():02d}", True, WHITE)
-            screen.blit(dealer_sum, (window_width // 2 - 18, 110))
-            screen.blit(player_sum, (window_width // 2 - 18, window_height - 140))
-
-            # Wrire current score
-            score_text = font.render("Score:", True, WHITE)
-            dealer_score = font.render(f"{self.dealer_state[0]}", True, WHITE)
-            player_score = font.render(f"{self.player_state[0]}", True, WHITE)
-            screen.blit(score_text, (15, 20))
-            screen.blit(dealer_score, (55, 55))
-            screen.blit(score_text, (15, window_height - 90))
-            screen.blit(player_score, (55, window_height - 55))
-
-            # Draw the four dice
-            # Dealer dice on top
-            draw_die(
-                screen,
-                window_width // 2 - 100,
-                window_height // 2 - 75,
-                self.dealer_state[1],
-                size=100,
-            )
-            draw_die(
-                screen,
-                window_width // 2 + 100,
-                window_height // 2 - 75,
-                self.dealer_state[2],
-                size=100,
-            )
-            # Player dice on bottom
-            draw_die(
-                screen,
-                window_width // 2 - 100,
-                window_height // 2 + 75,
-                self.player_state[1],
-                size=100,
-            )
-            draw_die(
-                screen,
-                window_width // 2 + 100,
-                window_height // 2 + 75,
-                self.player_state[2],
-                size=100,
-            )
-            # Line between player and dealer
-            pygame.draw.line(
-                screen,
-                (255, 0, 0),
-                (0, window_height // 2),
-                (window_width, window_height // 2),
-                10,
-            )
-=======
         # Draw a dividing line between dealer and player areas
         pygame.draw.line(
             self.screen,
@@ -430,7 +368,6 @@
             (window_width, window_height // 2),
             10,
         )
->>>>>>> 7bb23a3a
 
         # --- Finalize the frame based on render mode ---
         if self.render_mode == "human":
@@ -440,7 +377,6 @@
             self.clock.tick(self.metadata.get("render_fps", 30))
         else:
             # For non-human render mode, return an RGB array of the frame.
-            import numpy as np
             return np.transpose(
                 np.array(pygame.surfarray.pixels3d(self.screen)), axes=(1, 0, 2)
             )
@@ -514,34 +450,34 @@
 
 if __name__ == "__main__":
     import sys
-    logging.basicConfig(level=logging.DEBUG, stream=sys.stdout,
-                        format="[%(levelname)s] %(message)s")
+
+    logging.basicConfig(
+        level=logging.DEBUG, stream=sys.stdout, format="[%(levelname)s] %(message)s"
+    )
     logging.logProcesses = False
 
     prompt = (
         "Available actions:\n0 - hit first die;   1 - hit second die;   2 - hit sum;\n"
         "3 - stack first die; 4 - stack second die; 5 - stack sum.\nEnter the action: "
     )
-    env = DiceBlackJack(render_mode='rgb')
+    env = DiceBlackJack(render_mode="human")
     state, reward, done = env.reset()
     print(f"Initial state: {state}, reward: {reward}, done: {done}")
-    env.render()
 
     while not done:
         action = int(input(prompt))
         state, reward, done = env.step(action)
         print(f"Action: {action}, State: {state}, Reward: {reward}, Done: {done}")
-        env.render()
-
-    # Final render call (optional)
-    env.render()
-    
+
     # Add a loop to keep the window open until the user closes it.
     if env.render_mode == "human":
-        print("Game over. Close the window or press Ctrl+C to exit.")
+        import keyboard
+        print("Game over. Press Enter to exit.")
         running = True
         while running:
             for event in pygame.event.get():
                 if event.type == pygame.QUIT:
                     running = False
-        pygame.quit()+            if keyboard.is_pressed("enter"):
+                running = False
+    pygame.quit()